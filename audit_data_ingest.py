"""
Copy files from HDFS, encrypt them and upload them to S3.
"""
import argparse
import datetime
import logging
import os
import shutil
import subprocess
import zlib
from base64 import b64encode, b64decode
from concurrent.futures import ProcessPoolExecutor, wait, ThreadPoolExecutor

import boto3
from Crypto.Cipher import AES, PKCS1_OAEP
from Crypto.Hash import SHA256
from Crypto.PublicKey import RSA
from Crypto.Random import get_random_bytes
from botocore.config import Config
from botocore.exceptions import ClientError

logging.basicConfig(level=os.environ.get("LOGLEVEL", "INFO"))
logger = logging.getLogger("audit-log-exporter")


def filter_date(hdfsdir, start_date):
    datestr = hdfsdir.split("/")[-1]
    try:
        dirdate = datetime.datetime.strptime(datestr, "%Y-%m-%d")
    except ValueError:
        logger.warning("Skipping %s as it isn't a dated directory", hdfsdir)
        return False
    return dirdate > start_date


def main(
        start_date,
        src_hdfs_dir,
        tmp_dir,
        s3_bucket,
        s3_prefix,
        hsm_key_id,
        aws_default_region,
        hsm_key_param_name,
        progress_file,
        processes,
        retries
):
    dates = get_auditlog_list(start_date, src_hdfs_dir)
    for day in dates:
<<<<<<< HEAD
        if not day.endswith("2020-08-10"):
            logger.info(f"Processing {day} from {src_hdfs_dir}")
            copy_files_from_hdfs(f"{os.path.join(src_hdfs_dir, day)}", tmp_dir)
            logger.info(f"Uploading files in parallel from {tmp_dir}")
            succeeded = encrypt_and_upload_files_parallel(
                tmp_dir,
                s3_bucket,
                s3_prefix,
                hsm_key_id,
                aws_default_region,
                hsm_key_param_name,
                processes
            )
            clean_dir(tmp_dir)
            if succeeded:
                update_progress_file(progress_file, day.split("/")[-1])
            else:
                raise RuntimeError(f"Failed to process {day}")
=======
        logger.info(f"Processing {day} from {src_hdfs_dir}")
        copy_files_from_hdfs(f"{os.path.join(src_hdfs_dir, day)}", tmp_dir)
        logger.info(f"Uploading files in parallel from {tmp_dir}")
        succeeded = encrypt_and_upload_files_parallel(
            tmp_dir,
            s3_bucket,
            s3_prefix,
            hsm_key_id,
            aws_default_region,
            hsm_key_param_name,
            processes,
            retries
        )
        clean_dir(tmp_dir)
        if succeeded:
            update_progress_file(progress_file, day.split("/")[-1])
        else:
            raise RuntimeError(f"Failed to process {day}")
>>>>>>> fd435c1a


def update_progress_file(progress_file, completed_date):
    with open(progress_file, "w") as out_file:
        out_file.write(completed_date)


def encrypt_and_upload_files_parallel(tmp_dir, s3_bucket, s3_prefix, hsm_key_id, aws_default_region,
                                      hsm_key_param_name, processes, retries):
    hsm_key_file = b64decode(get_hsm_key(hsm_key_param_name, aws_default_region))
    futures = []
    names = []
    logger.info(f"Number of parallel processes: {processes}.")
    with ThreadPoolExecutor(max_workers=processes) as executor:
        for root, _, files in os.walk(tmp_dir):
            for name in files:
                logger.info(f"Submitting {name} to the executor")
                future = executor.submit(encrypt_and_upload_file, hsm_key_file, s3_bucket, s3_prefix,
                                         aws_default_region,
                                         root, name, hsm_key_id, retries)
                futures.append(future)
                names.append(name)

        logger.info(f"Waiting for futures.")
        wait(futures)
        logger.info("Futures completed")
        executor.shutdown()
        succeeded = True
        for file, future in zip(names, futures):
            try:
                result = future.result()
                logger.info(f"{file} succeeded: {result}")
            except:
                logger.info(f"{file} failed with exception: '{future.exception()}'")
                succeeded = False
        return succeeded


def encrypt_and_upload_file(hsm_key_file, s3_bucket, s3_prefix, aws_default_region, root, name, hsm_key_id, retries):
    hsm_key = RSA.import_key(hsm_key_file)
    session_key = get_random_bytes(16)
    # Session key gets encrypted with RSA HSM public key
    # This encryption cipher makes us compatible with DKS
    cipher_rsa = PKCS1_OAEP.new(key=hsm_key, hashAlgo=SHA256)
    enc_session_key = cipher_rsa.encrypt(session_key)
    # Data gets encrypted with AES session key (session_key)
    cipher_aes = AES.new(session_key, AES.MODE_EAX)
    in_file = os.path.join(root, name)
    out_file = in_file + ".gz.enc"
    with open(in_file, "rb") as fin, open(out_file, "wb") as fout:
        compressed_data = zlib.compress(fin.read())
        fout.write(cipher_aes.encrypt(compressed_data))
    s3_object_metadata = {
        "iv": b64encode(cipher_aes.nonce).decode(),
        "ciphertext": b64encode(enc_session_key).decode(),
        "datakeyencryptionkeyid": hsm_key_id,
    }
    upload_to_s3(out_file, s3_object_metadata, s3_bucket, s3_prefix, aws_default_region, retries)


def get_auditlog_list(start_date, src_hdfs_dir):
    logger.info(f"Finding all files to process, start_date: {start_date}")
    if start_date is not None:
        logger.info("Excluding entries older than %s", start_date)
    try:
        process = subprocess.run(
            ["hdfs", "dfs", "-ls", "-C", src_hdfs_dir],
            check=True,
            stdout=subprocess.PIPE,
            universal_newlines=True,
        )
    except subprocess.CalledProcessError as exc:
        logger.error("Couldn't list auditlog entries in HDFS: %s", exc)
        raise exc
    # skip the last line of output as it's always blank
    alldates = process.stdout.split("\n")[0:-1]
    if start_date is None:
        dates = alldates
    else:
        dates = filter(lambda hdfsdir: filter_date(hdfsdir, start_date), alldates)

    return dates


def copy_files_from_hdfs(hdfs_dir, tmp_dir):
    logger.info("Retrieving %s from HDFS", hdfs_dir)
    os.makedirs(tmp_dir, exist_ok=True)
    try:
        subprocess.run(
            ["hdfs", "dfs", "-copyToLocal", hdfs_dir, tmp_dir],
            check=True,
            stdout=subprocess.PIPE,
            stderr=subprocess.PIPE,
            universal_newlines=True,
        )
    except subprocess.CalledProcessError as exc:
        logger.error("Couldn't copy files from HDFS: %s", exc)
        raise exc


def upload_to_s3(
        enc_file, s3_object_metadata, s3_bucket, s3_prefix, aws_default_region, retries
):
    day = os.path.dirname(enc_file).split("/")[-1]
    destination_file_name = f"{s3_prefix}{day}/{os.path.basename(enc_file)}"
    logger.info("Uploading %s to s3://%s/%s", enc_file, s3_bucket, destination_file_name)
    s3_client = get_client("s3", aws_default_region, retries)
    try:
        with open(enc_file, "rb") as data:
            s3_client.upload_fileobj(
                data,
                s3_bucket,
                destination_file_name,
                ExtraArgs={"Metadata": s3_object_metadata},
            )
            logger.info("Uploaded %s to s3://%s/%s", enc_file, s3_bucket, destination_file_name)
    except Exception as exc:
        logger.error("Error uploading %s to S3: %s", enc_file, exc)
        raise exc


def get_client(service_name, aws_default_region, retries=10):
    config = Config(
        retries={
            'max_attempts': retries,
            'mode': 'standard'
        }
    )
    return boto3.client(service_name, region_name=aws_default_region, config=config)


def get_hsm_key(hsm_key_param_name, aws_default_region):
    ssm_client = get_client("ssm", aws_default_region)
    return ssm_client.get_parameter(Name=hsm_key_param_name, WithDecryption=True)[
        "Parameter"
    ]["Value"]


def clean_dir(tmp_dir):
    if os.path.exists(tmp_dir):
        logger.info("Cleaning temp_dir")
        shutil.rmtree(tmp_dir)


def find_start_date(progress_file):
    start_date = None

    try:
        with open(progress_file, "r") as in_file:
            start_datestr = in_file.read().strip("\n")
            start_date = datetime.datetime.strptime(start_datestr, "%Y-%m-%d")
    except ValueError as exc:
        logger.error(
            "Couldn't parse date in %s, it should be in YYYY-MM-DD format",
            progress_file,
        )

        raise exc
    except IOError:
        logger.warning(
            "No progress file found at %s; processing all dates", progress_file
        )

    return start_date


if __name__ == "__main__":
    parser = argparse.ArgumentParser(description="Copy UC audit data to S3")

    parser.add_argument("--src-hdfs-dir", required=True, help="HDFS Source Directory")
    parser.add_argument(
        "--s3-publish-bucket",
        required=True,
        help="S3 bucket to copy the processed data to",
    )
    parser.add_argument(
        "--s3-prefix", required=True, help="S3 prefix to copy the processed data to"
    )
    parser.add_argument(
        "--tmp",
        required=False,
        default="/data/auditlogs/tmp",
        help="Local Temporary Directory",
    )

    parser.add_argument(
        "--processes", type=int,
        required=False,
        help="How many processes to run in parallel",
    )

    parser.add_argument(
        "--retries", type=int,
        default=10,
        required=False,
        help="How many processes to run in parallel",
    )

    parser.add_argument(
        "--hsm-key-id",
        required=True,
        help="HSM Key ID in 'cloudhsm:privkeyid:pubkeyid' format",
    )
    parser.add_argument(
        "--hsm-key-param-name", required=True, help="HSM Public Key SSM Parameter name"
    )
    parser.add_argument(
        "--aws-default-region",
        required=False,
        default="eu-west-2",
        help="The Default AWS Region this script will be ran in",
    )
    parser.add_argument(
        "--progress-file", required=True, help="A progress file location"
    )

    args = parser.parse_args()

    try:
        clean_dir(args.tmp)
        s_date = find_start_date(args.progress_file)
        main(
            s_date,
            args.src_hdfs_dir,
            args.tmp,
            args.s3_publish_bucket,
            args.s3_prefix,
            args.hsm_key_id,
            args.aws_default_region,
            args.hsm_key_param_name,
            args.progress_file,
            args.processes,
            args.retries
        )
    except ClientError as exc:
        if exc.response["Error"]["Code"] == "ExpiredTokenException":
            logger.warning("AWS credentials expired. Exiting")
        else:
            logger.error("Error calling AWS service: %s", exc)
            raise exc
    except Exception as exc:
        logger.error("Error processing files: %s", exc)
        raise exc
    finally:
        clean_dir(args.tmp)<|MERGE_RESOLUTION|>--- conflicted
+++ resolved
@@ -48,7 +48,6 @@
 ):
     dates = get_auditlog_list(start_date, src_hdfs_dir)
     for day in dates:
-<<<<<<< HEAD
         if not day.endswith("2020-08-10"):
             logger.info(f"Processing {day} from {src_hdfs_dir}")
             copy_files_from_hdfs(f"{os.path.join(src_hdfs_dir, day)}", tmp_dir)
@@ -60,33 +59,14 @@
                 hsm_key_id,
                 aws_default_region,
                 hsm_key_param_name,
-                processes
+                processes,
+                retries
             )
             clean_dir(tmp_dir)
             if succeeded:
                 update_progress_file(progress_file, day.split("/")[-1])
             else:
                 raise RuntimeError(f"Failed to process {day}")
-=======
-        logger.info(f"Processing {day} from {src_hdfs_dir}")
-        copy_files_from_hdfs(f"{os.path.join(src_hdfs_dir, day)}", tmp_dir)
-        logger.info(f"Uploading files in parallel from {tmp_dir}")
-        succeeded = encrypt_and_upload_files_parallel(
-            tmp_dir,
-            s3_bucket,
-            s3_prefix,
-            hsm_key_id,
-            aws_default_region,
-            hsm_key_param_name,
-            processes,
-            retries
-        )
-        clean_dir(tmp_dir)
-        if succeeded:
-            update_progress_file(progress_file, day.split("/")[-1])
-        else:
-            raise RuntimeError(f"Failed to process {day}")
->>>>>>> fd435c1a
 
 
 def update_progress_file(progress_file, completed_date):
